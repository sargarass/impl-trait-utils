// Copyright (c) 2023 Google LLC
//
// Licensed under the Apache License, Version 2.0 <LICENSE-APACHE or
// https://www.apache.org/licenses/LICENSE-2.0> or the MIT license
// <LICENSE-MIT or https://opensource.org/licenses/MIT>, at your
// option. This file may not be copied, modified, or distributed
// except according to those terms.

use std::iter;

use proc_macro2::{Span, TokenStream};
<<<<<<< HEAD
use quote::{quote, ToTokens};
=======
use quote::quote;
>>>>>>> 2d081d2b
use syn::{
    parse::{Parse, ParseStream},
    parse_macro_input, parse_quote,
    punctuated::Punctuated,
<<<<<<< HEAD
    token::{Comma, Plus},
    Error, FnArg, GenericParam, Generics, Ident, ItemTrait, Lifetime, Pat, PatIdent, PatType,
    Receiver, Result, ReturnType, Signature, Token, TraitBound, TraitItem, TraitItemConst,
    TraitItemFn, TraitItemType, Type, TypeImplTrait, TypeParamBound, TypeReference, WhereClause,
=======
    token::Plus,
    Error, FnArg, GenericParam, Ident, ItemTrait, Pat, PatType, Path, Result, ReturnType,
    Signature, Token, TraitBound, TraitBoundModifier, TraitItem, TraitItemConst, TraitItemFn,
    TraitItemType, Type, TypeGenerics, TypeImplTrait, TypeParam, TypeParamBound,
>>>>>>> 2d081d2b
};

struct Attrs {
    variant: MakeVariant,
}

impl Parse for Attrs {
    fn parse(input: ParseStream) -> Result<Self> {
        Ok(Self {
            variant: MakeVariant::parse(input)?,
        })
    }
}

struct MakeVariant {
    name: Ident,
    #[allow(unused)]
    colon: Token![:],
    bounds: Punctuated<TraitBound, Plus>,
}

impl Parse for MakeVariant {
    fn parse(input: ParseStream) -> Result<Self> {
        Ok(Self {
            name: input.parse()?,
            colon: input.parse()?,
            bounds: input.parse_terminated(TraitBound::parse, Token![+])?,
        })
    }
}

pub fn make(
    attr: proc_macro::TokenStream,
    item: proc_macro::TokenStream,
) -> proc_macro::TokenStream {
    let attrs = parse_macro_input!(attr as Attrs);
    let item = parse_macro_input!(item as ItemTrait);

    let maybe_allow_async_lint = if attrs
        .variant
        .bounds
        .iter()
        .any(|b| b.path.segments.last().unwrap().ident == "Send")
    {
        quote! { #[allow(async_fn_in_trait)] }
    } else {
        quote! {}
    };

    let variant = mk_variant(&attrs, &item);
    let blanket_impl = mk_blanket_impl(&attrs, &item);

    quote! {
        #maybe_allow_async_lint
        #item

        #variant

        #blanket_impl
    }
    .into()
}

pub fn only_send(item: proc_macro::TokenStream) -> proc_macro::TokenStream {
    let item = parse_macro_input!(item as ItemTrait);

    let attrs = Attrs {
        variant: MakeVariant {
            name: item.ident.clone(),
            colon: Default::default(),
            bounds: Punctuated::from_iter(vec![TraitBound {
                paren_token: None,
                modifier: TraitBoundModifier::None,
                lifetimes: None,
                path: Path::from(Ident::new("Send", Span::call_site())),
            }]),
        },
    };

    let variant = mk_variant(&attrs, &item);
    quote! {
        #variant
    }
    .into()
}

fn mk_variant(attrs: &Attrs, tr: &ItemTrait) -> TokenStream {
    let MakeVariant {
        ref name,
        colon: _,
        ref bounds,
    } = attrs.variant;
    let bounds: Vec<_> = bounds
        .into_iter()
        .map(|b| TypeParamBound::Trait(b.clone()))
        .collect();
    let variant = ItemTrait {
        ident: name.clone(),
        supertraits: tr.supertraits.iter().chain(&bounds).cloned().collect(),
        items: tr
            .items
            .iter()
            .map(|item| transform_item(item, &bounds))
            .collect(),
        ..tr.clone()
    };
    quote! { #variant }
}

fn transform_item(item: &TraitItem, bounds: &Vec<TypeParamBound>) -> TraitItem {
    // #[make_variant(SendIntFactory: Send)]
    // trait IntFactory {
    //     async fn make(&self, x: u32, y: &str) -> i32;
    //     fn stream(&self) -> impl Iterator<Item = i32>;
    //     fn call(&self) -> u32;
    // }
    //
    // becomes:
    //
    // trait SendIntFactory: Send {
    //     fn make(&self, x: u32, y: &str) -> impl ::core::future::Future<Output = i32> + Send;
    //     fn stream(&self) -> impl Iterator<Item = i32> + Send;
    //     fn call(&self) -> u32;
    // }
    let TraitItem::Fn(fn_item @ TraitItemFn { sig, default, .. }) = item else {
        return item.clone();
    };
    let (sig, default) = if sig.asyncness.is_some() {
        let orig = match &sig.output {
            ReturnType::Default => quote! { () },
            ReturnType::Type(_, ty) => quote! { #ty },
        };
        let future = syn::parse2(quote! { ::core::future::Future<Output = #orig> }).unwrap();
        let ty = Type::ImplTrait(TypeImplTrait {
            impl_token: syn::parse2(quote! { impl }).unwrap(),
            bounds: iter::once(TypeParamBound::Trait(future))
                .chain(bounds.iter().cloned())
                .collect(),
        });
        let mut sig = sig.clone();
        if default.is_some() {
            add_receiver_bounds(&mut sig);
        }

        (
            Signature {
                asyncness: None,
                output: ReturnType::Type(syn::parse2(quote! { -> }).unwrap(), Box::new(ty)),
                ..sig.clone()
            },
            fn_item.default.as_ref().map(|b| {
                let items = sig.inputs.iter().map(|i| match i {
                    FnArg::Receiver(Receiver { self_token, .. }) => {
                        quote! { let __self = #self_token; }
                    }
                    FnArg::Typed(PatType { pat, .. }) => match pat.as_ref() {
                        Pat::Ident(PatIdent { ident, .. }) => quote! { let #ident = #ident; },
                        _ => todo!(),
                    },
                });

                struct ReplaceSelfVisitor;
                impl syn::visit_mut::VisitMut for ReplaceSelfVisitor {
                    fn visit_ident_mut(&mut self, ident: &mut syn::Ident) {
                        if ident == "self" {
                            *ident = syn::Ident::new("__self", ident.span());
                        }
                        syn::visit_mut::visit_ident_mut(self, ident);
                    }
                }

                let mut block = b.clone();
                syn::visit_mut::visit_block_mut(&mut ReplaceSelfVisitor, &mut block);

                parse_quote! { { async move { #(#items)* #block} } }
            }),
        )
    } else {
        match &sig.output {
            ReturnType::Type(arrow, ty) => match &**ty {
                Type::ImplTrait(it) => {
                    let ty = Type::ImplTrait(TypeImplTrait {
                        impl_token: it.impl_token,
                        bounds: it.bounds.iter().chain(bounds).cloned().collect(),
                    });
                    (
                        Signature {
                            output: ReturnType::Type(*arrow, Box::new(ty)),
                            ..sig.clone()
                        },
                        fn_item.default.clone(),
                    )
                }
                _ => return item.clone(),
            },
            ReturnType::Default => return item.clone(),
        }
    };
    TraitItem::Fn(TraitItemFn {
        sig,
        default,
        ..fn_item.clone()
    })
}

fn mk_blanket_impl(attrs: &Attrs, tr: &ItemTrait) -> TokenStream {
    let orig = &tr.ident;
    let variant = &attrs.variant.name;
    let (_impl, orig_ty_generics, _where) = &tr.generics.split_for_impl();
    let items = tr
        .items
        .iter()
<<<<<<< HEAD
        .map(|item| blanket_impl_item(item, variant, &generic_names));
    let mut where_clauses = tr
        .generics
        .where_clause
        .as_ref()
        .map(|wh| wh.predicates.clone())
        .unwrap_or_default();
    let self_is_sync = tr.items.iter().any(|item| {
        matches!(
            item,
            TraitItem::Fn(TraitItemFn {
                default: Some(_),
                ..
            })
        )
    });

    if self_is_sync {
        where_clauses.push(parse_quote! { for<'s> &'s Self: Send });
    }

=======
        .map(|item| blanket_impl_item(item, variant, orig_ty_generics));
    let blanket_bound: TypeParam =
        parse_quote!(TraitVariantBlanketType: #variant #orig_ty_generics);
    let blanket = &blanket_bound.ident.clone();
    let mut blanket_generics = tr.generics.clone();
    blanket_generics
        .params
        .push(GenericParam::Type(blanket_bound));
    let (blanket_impl_generics, _ty, blanket_where_clause) = &blanket_generics.split_for_impl();
>>>>>>> 2d081d2b
    quote! {
        impl #blanket_impl_generics #orig #orig_ty_generics for #blanket #blanket_where_clause
        {
            #(#items)*
        }
    }
}

fn blanket_impl_item(
    item: &TraitItem,
    variant: &Ident,
    trait_ty_generics: &TypeGenerics<'_>,
) -> TokenStream {
    // impl<T> IntFactory for T where T: SendIntFactory {
    //     const NAME: &'static str = <Self as SendIntFactory>::NAME;
    //     type MyFut<'a> = <Self as SendIntFactory>::MyFut<'a> where Self: 'a;
    //     async fn make(&self, x: u32, y: &str) -> i32 {
    //         <Self as SendIntFactory>::make(self, x, y).await
    //     }
    // }
    match item {
        TraitItem::Const(TraitItemConst {
            ident,
            generics,
            ty,
            ..
        }) => {
            quote! {
                const #ident #generics: #ty = <Self as #variant #trait_ty_generics>::#ident;
            }
        }
        TraitItem::Fn(TraitItemFn { sig, .. }) => {
            let ident = &sig.ident;
            let args = sig.inputs.iter().map(|arg| match arg {
                FnArg::Receiver(_) => quote! { self },
                FnArg::Typed(PatType { pat, .. }) => match &**pat {
                    Pat::Ident(arg) => quote! { #arg },
                    _ => Error::new_spanned(pat, "patterns are not supported in arguments")
                        .to_compile_error(),
                },
            });
            let maybe_await = if sig.asyncness.is_some() {
                quote! { .await }
            } else {
                quote! {}
            };

            quote! {
                #sig {
                    <Self as #variant #trait_ty_generics>::#ident(#(#args),*)#maybe_await
                }
            }
        }
        TraitItem::Type(TraitItemType {
            ident, generics, ..
        }) => {
            let (impl_generics, ty_generics, where_clause) = generics.split_for_impl();
            quote! {
                type #ident #impl_generics = <Self as #variant #trait_ty_generics>::#ident #ty_generics #where_clause;
            }
        }
        _ => Error::new_spanned(item, "unsupported item type").into_compile_error(),
    }
}

fn add_receiver_bounds(sig: &mut Signature) {
    let Some(FnArg::Receiver(Receiver { ty, reference, .. })) = sig.inputs.first_mut() else {
        return;
    };
    let Type::Reference(
        recv_ty @ TypeReference {
            mutability: None, ..
        },
    ) = &mut **ty
    else {
        return;
    };
    let Some((_and, lt)) = reference else {
        return;
    };

    let lifetime = syn::Lifetime {
        apostrophe: Span::mixed_site(),
        ident: Ident::new("the_self_lt", Span::mixed_site()),
    };
    sig.generics.params.insert(
        0,
        syn::GenericParam::Lifetime(syn::LifetimeParam {
            lifetime: lifetime.clone(),
            colon_token: None,
            bounds: Default::default(),
            attrs: Default::default(),
        }),
    );
    recv_ty.lifetime = Some(lifetime.clone());
    *lt = Some(lifetime);
    let predicate = parse_quote! { #recv_ty: Send };

    if let Some(wh) = &mut sig.generics.where_clause {
        wh.predicates.push(predicate);
    } else {
        let where_clause = WhereClause {
            where_token: Token![where](Span::mixed_site()),
            predicates: Punctuated::from_iter([predicate]),
        };
        sig.generics.where_clause = Some(where_clause);
    }
}<|MERGE_RESOLUTION|>--- conflicted
+++ resolved
@@ -9,27 +9,16 @@
 use std::iter;
 
 use proc_macro2::{Span, TokenStream};
-<<<<<<< HEAD
-use quote::{quote, ToTokens};
-=======
 use quote::quote;
->>>>>>> 2d081d2b
 use syn::{
     parse::{Parse, ParseStream},
     parse_macro_input, parse_quote,
     punctuated::Punctuated,
-<<<<<<< HEAD
-    token::{Comma, Plus},
-    Error, FnArg, GenericParam, Generics, Ident, ItemTrait, Lifetime, Pat, PatIdent, PatType,
-    Receiver, Result, ReturnType, Signature, Token, TraitBound, TraitItem, TraitItemConst,
-    TraitItemFn, TraitItemType, Type, TypeImplTrait, TypeParamBound, TypeReference, WhereClause,
-=======
     token::Plus,
-    Error, FnArg, GenericParam, Ident, ItemTrait, Pat, PatType, Path, Result, ReturnType,
-    Signature, Token, TraitBound, TraitBoundModifier, TraitItem, TraitItemConst, TraitItemFn,
-    TraitItemType, Type, TypeGenerics, TypeImplTrait, TypeParam, TypeParamBound,
->>>>>>> 2d081d2b
+    FnArg, Ident, ItemTrait, Pat, PatType, Path, Result, ReturnType, Signature, Token, TraitBound,
+    TraitBoundModifier, TraitItem, TraitItemFn, Type, TypeImplTrait, TypeParamBound,
 };
+use syn::{PatIdent, Receiver, TypeReference, WhereClause};
 
 struct Attrs {
     variant: MakeVariant,
@@ -60,54 +49,12 @@
     }
 }
 
-pub fn make(
-    attr: proc_macro::TokenStream,
-    item: proc_macro::TokenStream,
-) -> proc_macro::TokenStream {
-    let attrs = parse_macro_input!(attr as Attrs);
-    let item = parse_macro_input!(item as ItemTrait);
-
-    let maybe_allow_async_lint = if attrs
-        .variant
-        .bounds
-        .iter()
-        .any(|b| b.path.segments.last().unwrap().ident == "Send")
-    {
-        quote! { #[allow(async_fn_in_trait)] }
-    } else {
-        quote! {}
-    };
-
-    let variant = mk_variant(&attrs, &item);
-    let blanket_impl = mk_blanket_impl(&attrs, &item);
-
-    quote! {
-        #maybe_allow_async_lint
-        #item
-
-        #variant
-
-        #blanket_impl
-    }
-    .into()
-}
-
 pub fn only_send(item: proc_macro::TokenStream) -> proc_macro::TokenStream {
     let item = parse_macro_input!(item as ItemTrait);
-
+    let ident = &item.ident;
     let attrs = Attrs {
-        variant: MakeVariant {
-            name: item.ident.clone(),
-            colon: Default::default(),
-            bounds: Punctuated::from_iter(vec![TraitBound {
-                paren_token: None,
-                modifier: TraitBoundModifier::None,
-                lifetimes: None,
-                path: Path::from(Ident::new("Send", Span::call_site())),
-            }]),
-        },
-    };
-
+        variant: syn::parse2(quote! { #ident: Send }).unwrap(),
+    };
     let variant = mk_variant(&attrs, &item);
     quote! {
         #variant
@@ -234,111 +181,6 @@
     })
 }
 
-fn mk_blanket_impl(attrs: &Attrs, tr: &ItemTrait) -> TokenStream {
-    let orig = &tr.ident;
-    let variant = &attrs.variant.name;
-    let (_impl, orig_ty_generics, _where) = &tr.generics.split_for_impl();
-    let items = tr
-        .items
-        .iter()
-<<<<<<< HEAD
-        .map(|item| blanket_impl_item(item, variant, &generic_names));
-    let mut where_clauses = tr
-        .generics
-        .where_clause
-        .as_ref()
-        .map(|wh| wh.predicates.clone())
-        .unwrap_or_default();
-    let self_is_sync = tr.items.iter().any(|item| {
-        matches!(
-            item,
-            TraitItem::Fn(TraitItemFn {
-                default: Some(_),
-                ..
-            })
-        )
-    });
-
-    if self_is_sync {
-        where_clauses.push(parse_quote! { for<'s> &'s Self: Send });
-    }
-
-=======
-        .map(|item| blanket_impl_item(item, variant, orig_ty_generics));
-    let blanket_bound: TypeParam =
-        parse_quote!(TraitVariantBlanketType: #variant #orig_ty_generics);
-    let blanket = &blanket_bound.ident.clone();
-    let mut blanket_generics = tr.generics.clone();
-    blanket_generics
-        .params
-        .push(GenericParam::Type(blanket_bound));
-    let (blanket_impl_generics, _ty, blanket_where_clause) = &blanket_generics.split_for_impl();
->>>>>>> 2d081d2b
-    quote! {
-        impl #blanket_impl_generics #orig #orig_ty_generics for #blanket #blanket_where_clause
-        {
-            #(#items)*
-        }
-    }
-}
-
-fn blanket_impl_item(
-    item: &TraitItem,
-    variant: &Ident,
-    trait_ty_generics: &TypeGenerics<'_>,
-) -> TokenStream {
-    // impl<T> IntFactory for T where T: SendIntFactory {
-    //     const NAME: &'static str = <Self as SendIntFactory>::NAME;
-    //     type MyFut<'a> = <Self as SendIntFactory>::MyFut<'a> where Self: 'a;
-    //     async fn make(&self, x: u32, y: &str) -> i32 {
-    //         <Self as SendIntFactory>::make(self, x, y).await
-    //     }
-    // }
-    match item {
-        TraitItem::Const(TraitItemConst {
-            ident,
-            generics,
-            ty,
-            ..
-        }) => {
-            quote! {
-                const #ident #generics: #ty = <Self as #variant #trait_ty_generics>::#ident;
-            }
-        }
-        TraitItem::Fn(TraitItemFn { sig, .. }) => {
-            let ident = &sig.ident;
-            let args = sig.inputs.iter().map(|arg| match arg {
-                FnArg::Receiver(_) => quote! { self },
-                FnArg::Typed(PatType { pat, .. }) => match &**pat {
-                    Pat::Ident(arg) => quote! { #arg },
-                    _ => Error::new_spanned(pat, "patterns are not supported in arguments")
-                        .to_compile_error(),
-                },
-            });
-            let maybe_await = if sig.asyncness.is_some() {
-                quote! { .await }
-            } else {
-                quote! {}
-            };
-
-            quote! {
-                #sig {
-                    <Self as #variant #trait_ty_generics>::#ident(#(#args),*)#maybe_await
-                }
-            }
-        }
-        TraitItem::Type(TraitItemType {
-            ident, generics, ..
-        }) => {
-            let (impl_generics, ty_generics, where_clause) = generics.split_for_impl();
-            quote! {
-                type #ident #impl_generics = <Self as #variant #trait_ty_generics>::#ident #ty_generics #where_clause;
-            }
-        }
-        _ => Error::new_spanned(item, "unsupported item type").into_compile_error(),
-    }
-}
-
 fn add_receiver_bounds(sig: &mut Signature) {
     let Some(FnArg::Receiver(Receiver { ty, reference, .. })) = sig.inputs.first_mut() else {
         return;
